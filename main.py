import argparse, os, sys, datetime, glob, re
import numpy as np
import time
import torch
import wandb
import shutil
<<<<<<< HEAD
=======
import torchvision
>>>>>>> d1e2f3c9
import pytorch_lightning as pl

from packaging import version
from omegaconf import OmegaConf
from torch.utils.data import DataLoader, Dataset, _utils
from functools import partial
from itertools import cycle
from queue import Queue

from pytorch_lightning import seed_everything
from pytorch_lightning.trainer import Trainer
from pytorch_lightning.callbacks import ModelCheckpoint, Callback, LearningRateMonitor
<<<<<<< HEAD
from pytorch_lightning.loggers import WandbLogger, TensorBoardLogger
from pytorch_lightning.utilities.distributed import rank_zero_only
=======
from pytorch_lightning.loggers import WandbLogger
from pytorch_lightning.utilities.rank_zero import rank_zero_only
>>>>>>> d1e2f3c9
from pytorch_lightning.utilities import rank_zero_info

from ldm.util import instantiate_from_config, get_obj_from_str
from inference.utils import TwoStreamBatchSampler, DistributedTwoStreamBatchSampler, image_logger, visualize, combine_mask_and_im_v2


def exists(x):
    return x is not None


def default(x, defval=None):
    return x if x is not None else defval


def get_parser(**parser_kwargs):
    def str2bool(v):
        if isinstance(v, bool):
            return v
        if v.lower() in ("yes", "true", "t", "y", "1"):
            return True
        elif v.lower() in ("no", "false", "f", "n", "0"):
            return False
        else:
            raise argparse.ArgumentTypeError("Boolean value expected.")

    parser = argparse.ArgumentParser(**parser_kwargs)
    parser.add_argument(
        "-n",
        "--name",
        type=str,
        const=True,
        default="test",
        nargs="?",
        help="postfix for logdir",
    )
    parser.add_argument(
        "-r",
        "--resume",
        type=str,
        const=True,
        default="",
        nargs="?",
        help="resume from logdir or checkpoint in logdir",
    )
    parser.add_argument(
        "-b",
        "--base",
        nargs="*",
        metavar="base_config.yaml",
        help="paths to base configs. Loaded from left-to-right. "
             "Parameters can be overwritten or added with command-line options of the form `--key value`.",
        default=list(),
    )
    parser.add_argument(
        "-t",
        "--train",
        type=str2bool,
        const=True,
        default=False,
        nargs="?",
        help="train",
    )
    parser.add_argument(
        "--no-test",
        type=str2bool,
        const=True,
        default=False,
        nargs="?",
        help="disable test",
    )
    parser.add_argument(
        "-p",
        "--project",
        help="name of new or path to existing project"
    )
    parser.add_argument(
        "-d",
        "--debug",
        type=str2bool,
        nargs="?",
        const=True,
        default=False,
        help="enable post-mortem debugging",
    )
    parser.add_argument(
        "-s",
        "--seed",
        type=int,
        default=23,
        help="seed for seed_everything",
    )
    parser.add_argument(
        "-f",
        "--postfix",
        type=str,
        default="",
        help="post-postfix for default name",
    )
    parser.add_argument(
        "-l",
        "--logdir",
        type=str,
<<<<<<< HEAD
        default="/ailab/user/dailinrui/data/ldm",
=======
        default="/mnt/lustrenew/hukeyi/lwh/dlr/runs/ldm",
>>>>>>> d1e2f3c9
        help="directory for logging dat shit",
    )
    parser.add_argument(
        "--scale_lr",
        type=str2bool,
        nargs="?",
        const=True,
        default=True,
        help="scale base-lr by ngpu * batch_size * n_accumulate",
    )
    return parser


def nondefault_trainer_args(opt):
    parser = argparse.ArgumentParser()
    parser = Trainer.add_argparse_args(parser)
    args = parser.parse_args([])
    return sorted(k for k in vars(args) if getattr(opt, k) != getattr(args, k))


class WrappedDataset(Dataset):
    """Wraps an arbitrary object with __len__ and __getitem__ into a pytorch dataset"""

    def __init__(self, dataset):
        self.data = dataset

    def __len__(self):
        return len(self.data)

    def __getitem__(self, idx):
        return self.data[idx]


def worker_init_fn(_):
    worker_info = torch.utils.data.get_worker_info()

    dataset = worker_info.dataset
    worker_id = worker_info.id

    return np.random.seed(np.random.get_state()[1][0] + worker_id)


class DataModuleFromConfig(pl.LightningDataModule):
    def __init__(self, batch_size, train=None, validation=None,
                 wrap=False, num_workers=None, use_worker_init_fn=False,
                 shuffle_val_dataloader=False, batch_sampler=None):
        super().__init__()
        self.batch_size = batch_size
        self.dataset_configs = dict()
        self.num_workers = num_workers if num_workers is not None else batch_size * 2
        self.use_worker_init_fn = use_worker_init_fn
        if train is not None:
            self.dataset_configs["train"] = train
            self.train_dataloader = self._train_dataloader
        if validation is not None:
            self.dataset_configs["validation"] = validation
            self.val_dataloader = partial(self._val_dataloader, shuffle=shuffle_val_dataloader)
        self.wrap = wrap
        self.has_batch_sampler = batch_sampler is not None
        self.batch_sampler_config = batch_sampler

    def prepare_data(self):
        for data_cfg in self.dataset_configs.values():
            instantiate_from_config(data_cfg)

    def setup(self, stage=None):
        self.datasets = dict(
            (k, instantiate_from_config(self.dataset_configs[k]))
            for k in self.dataset_configs)
        if self.wrap:
            for k in self.datasets:
                self.datasets[k] = WrappedDataset(self.datasets[k])
        if self.has_batch_sampler: self._get_batch_sampler(self.batch_sampler_config)
                
    def _get_batch_sampler(self, batch_sampler):
        dataset = self.datasets['train'] if 'train' in self.datasets else self.datasets['test']
        sampler = get_obj_from_str(batch_sampler["target"])
        if sampler == TwoStreamBatchSampler or sampler == DistributedTwoStreamBatchSampler:
            try:
                primary_batch_size = batch_sampler["params"].get("primary_batch_size", 1)
            except Exception: primary_batch_size = 1
            self.batch_sampler = sampler(primary_indices=dataset.fine_labeled_indices, 
                                         secondary_indices=dataset.coarse_labeled_indices,
                                         batch_size=self.batch_size,
                                         secondary_batch_size=self.batch_size-primary_batch_size, **batch_sampler["params"])
        else:
            raise NotImplementedError()

    def _train_dataloader(self):                
        if self.use_worker_init_fn:
            init_fn = worker_init_fn
        else:
            init_fn = None
        if not self.has_batch_sampler:
            return DataLoader(self.datasets["train"],
                              batch_size=self.batch_size,
                              num_workers=self.num_workers,
                              worker_init_fn=init_fn,
                              shuffle=True, 
                              collate_fn=getattr(self.datasets["train"], "collate", _utils.collate.default_collate))
        else:
            return DataLoader(self.datasets["train"],
                              batch_sampler=self.batch_sampler,
                              num_workers=self.num_workers,
                              worker_init_fn=init_fn,
                              collate_fn=getattr(self.datasets["train"], "collate", _utils.collate.default_collate))

    def _val_dataloader(self, shuffle=False, batch_size=None):
        if self.use_worker_init_fn:
            init_fn = worker_init_fn
        else:
            init_fn = None
        return DataLoader(self.datasets["validation"],
                            batch_size=self.batch_size if batch_size is None else batch_size,
                            num_workers=self.num_workers,
                            worker_init_fn=init_fn,
                            shuffle=shuffle, 
                            collate_fn=getattr(self.datasets["validation"], "collate", _utils.collate.default_collate))
        
    def _test_dataloader(self, shuffle=False):
        if self.use_worker_init_fn:
            init_fn = worker_init_fn
        else:
            init_fn = None
        if not self.has_batch_sampler:
            return cycle(DataLoader(self.datasets["test"],
                                    batch_size=self.batch_size,
                                    num_workers=self.num_workers,
                                    worker_init_fn=init_fn,
                                    shuffle=shuffle, 
                                    collate_fn=getattr(self.datasets["test"], "collate", _utils.collate.default_collate)))
        else:
            return cycle(DataLoader(self.datasets["test"],
                                    batch_sampler=self.batch_sampler,
                                    num_workers=self.num_workers,
                                    worker_init_fn=init_fn,
                                    collate_fn=getattr(self.datasets["test"], "collate", _utils.collate.default_collate)))
    
    def _predict_dataloader(self, shuffle=False):
        return self._test_dataloader(shuffle)


class SetupCallback(Callback):
    def __init__(self, resume, now, logdir, ckptdir, cfgdir, config, lightning_config):
        super().__init__()
        self.resume = resume
        self.now = now
        self.logdir = logdir
        self.ckptdir = ckptdir
        self.cfgdir = cfgdir
        self.config = config
        self.lightning_config = lightning_config

    def on_keyboard_interrupt(self, trainer, pl_module):
        if trainer.global_rank == 0:
            print("Summoning checkpoint.")
            ckpt_path = os.path.join(self.ckptdir, "last.ckpt")
            trainer.save_checkpoint(ckpt_path)

    def on_pretrain_routine_start(self, trainer, pl_module):
        os.makedirs(self.logdir, exist_ok=True)
        os.makedirs(self.ckptdir, exist_ok=True)
        os.makedirs(self.cfgdir, exist_ok=True)
        if trainer.global_rank == 0:
            # Create logdirs and save configs

            if "callbacks" in self.lightning_config:
                if 'metrics_over_trainsteps_checkpoint' in self.lightning_config['callbacks']:
                    os.makedirs(os.path.join(self.ckptdir, 'trainstep_checkpoints'), exist_ok=True)
            print("Project config")
            print(OmegaConf.to_yaml(self.config))
            OmegaConf.save(self.config,
                           os.path.join(self.cfgdir, "{}-project.yaml".format(self.now)))

            print("Lightning config")
            print(OmegaConf.to_yaml(self.lightning_config))
            OmegaConf.save(OmegaConf.create({"lightning": self.lightning_config}),
                           os.path.join(self.cfgdir, "{}-lightning.yaml".format(self.now)))

        else:
            # ModelCheckpoint callback created log directory --- remove it
            if not self.resume and os.path.exists(self.logdir):
                dst, name = os.path.split(self.logdir)
                dst = os.path.join(dst, "child_runs", name)
                os.makedirs(os.path.split(dst)[0], exist_ok=True)
                try:
                    shutil.copytree(self.logdir, dst)
<<<<<<< HEAD
                    shutil.rmtree(self.logdir, ignore_errors=1)
                    ckptdir = os.path.join(self.logdir, "checkpoints")
                    cfgdir = os.path.join(self.logdir, "configs")
                    os.makedirs(ckptdir, exist_ok=True)
                    os.makedirs(cfgdir, exist_ok=True)
=======
                    shutil.rmtree(self.logdir)
>>>>>>> d1e2f3c9
                except FileNotFoundError:
                    pass
                except FileExistsError:
                    pass
            pass


class ImageLogger(Callback):
    def __init__(self, 
                 train_batch_frequency=None,        # train log frequency
                 test_batch_frequency=None,         # test log frequency
                 val_batch_frequency=None,          # validation log frequency
                 max_images=-1,                     # max images to perserve in each image folder
                 is_training=True,                  # is training / inferencing model
                 log_on_batch_idx=True,             # log image on batch idx / gs idx
                 log_images_kwargs=None,            # kwargs to be passed to pl_module.log_images
                 logger={},                         # logger for each returned image
                 log_separate=False,                # whether to log all images on the same canvas
                 log_local_only=True):              # only log to local folders (not in tensorboard / wandb)
        super().__init__()
        self.batch_freq_tr = train_batch_frequency
        self.batch_freq_te = test_batch_frequency
        self.batch_freq_val = default(val_batch_frequency, train_batch_frequency)
        
        self.is_training = is_training
        assert exists(train_batch_frequency) or exists(test_batch_frequency)
        if self.batch_freq_tr is None and self.batch_freq_val is None and self.batch_freq_te is not None:
            self.is_training = False
        assert (is_training and exists(train_batch_frequency)) or (not is_training and exists(test_batch_frequency))
        self.max_images = max_images
        self.logger_log_images = {
<<<<<<< HEAD
            WandbLogger: self._wandb,
            TensorBoardLogger: self._board
        } if not log_local_only else {}
        
        # log some more at the start of each epoch
        self.log_steps_tr = [10 ** n for n in range(int(np.log10(self.batch_freq_tr)) + 1)]
        self.log_steps_val = [10 ** n for n in range(int(np.log10(self.batch_freq_val)) + 1)]
        self.log_steps_te = [10 ** n for n in range(int(np.log10(self.batch_freq_te)) + 1)]
=======
            WandbLogger: self._wandb
        }
        self.log_steps = [2 ** n for n in range(int(np.log2(self.batch_freq)) + 1)]
        if not increase_log_steps:
            self.log_steps = [self.batch_freq]
        self.clamp = clamp
        self.disabled = disabled
>>>>>>> d1e2f3c9
        self.log_on_batch_idx = log_on_batch_idx
        self.log_images_kwargs = log_images_kwargs if log_images_kwargs else {}
        self.log_separate = log_separate
        
        def _get_logger(target, params):
            if not isinstance(params, dict): params = OmegaConf.to_container(params)
            if target == "mask_rescale":
                return lambda x: visualize(x.long(), **(params | {"is_mask": True}))
            if target == "image_rescale":
<<<<<<< HEAD
                return lambda x: visualize((x - x.min()) / (x.max() - x.min()), **params)
            if target == "image_and_mask":
                return lambda x: combine_mask_and_im_v2(x, **params)
        
        self.keep_queue_tr = Queue(self.max_images)
        self.keep_queue_val = Queue(self.max_images)
        self.keep_queue_te = Queue(self.max_images)
=======
                return lambda x: (x - x.min()) / (x.max() - x.min())
>>>>>>> d1e2f3c9
        
        self.logger = {}
        for name, val in logger.items():
            self.logger[name] = _get_logger(val["target"], val.get("params", {}))
            
    @rank_zero_only
    def _wandb(self, pl_module, images, batch_idx, split):
        for k in images:
            _im = images[k]
            pl_module.logger.experiment.log({f"{split}_{k}": [wandb.Image(_im)]})
            
    @rank_zero_only
    def _board(self, pl_module, images, batch_idx, split):
        for k in images:
            _im = images[k]
            pl_module.logger.experiment.add_image(f"{split}_{k}", _im.transpose(2, 0, 1), batch_idx)
            
    @staticmethod
    def _maybe_mkdir(path):
        if not os.path.exists(path):
            os.makedirs(path, exist_ok=True)
        return path
    
    def _enqueue_and_dequeue(self, entry, split="train"):
        keep_q = self.choose_on_split(split, self.keep_queue_tr, self.keep_queue_val, self.keep_queue_te)
        if keep_q.full():
            to_remove = keep_q.get_nowait()
            os.remove(to_remove)
        keep_q.put_nowait(entry)

    @rank_zero_only
    def log_local(self, save_dir, split, images, global_step, current_epoch, batch_idx):
        root = os.path.join(save_dir, "images", split)
<<<<<<< HEAD
        self._maybe_mkdir(root)
        filename = "gs-{:06}_e-{:06}_b-{:06}.png".format(
=======
        local_images = {}
        for k in images:
            _im = images[k].contiguous()
            if len(_im.shape) == 5: 
                step = max(_im.shape[2] // 10, 1)  # at most save 10 slices
                _im = rearrange(_im[:, 0:1, ::step], "b c d w h -> (b d) c w h")
            grid = torchvision.utils.make_grid(rearrange(_im, "b c h w -> (b c) 1 h w"))
            ### force rescale conditioning:
            # if k == "conditioning":
            #     if _im.shape[1] == 2:
            #         grid = torchvision.utils.make_grid(combine_mask_and_im(_im))
            # if self.rescale:
            #     grid = self.rescale_fn(grid)  # -1,1 -> 0,1; c,h,w
            grid = self.logger.get(k, lambda x: x)(grid)
            grid = rearrange(grid, "c h w -> h w c")
            grid = (grid.numpy() * 255).astype(np.uint8)
            filename = "{}_gs-{:06}_e-{:06}_b-{:06}.png".format(
                k,
>>>>>>> d1e2f3c9
                global_step,
                current_epoch,
                batch_idx)
        path = os.path.join(root, filename)
        if self.log_separate:
            path = lambda x: os.path.join(self._maybe_mkdir(os.path.join(root, x)), filename)
            local_images = image_logger(images, path, n_grid_images=16, log_separate=True, **self.logger)
            for k in local_images.keys(): self._enqueue_and_dequeue(path(k), split)
        else:
            local_images = image_logger(images, path, n_grid_images=16, log_separate=False, **self.logger)
            self._enqueue_and_dequeue(path, split)
        return local_images

    def log_img(self, pl_module, batch, batch_idx, split="train"):
        check_idx = batch_idx if self.log_on_batch_idx else pl_module.global_step
        if (self.check_frequency(check_idx, split) and  # batch_idx % self.batch_freq == 0
                hasattr(pl_module, "log_images") and
                callable(pl_module.log_images)):
            logger = type(pl_module.logger)

            is_train = pl_module.training
            if is_train:
                pl_module.eval()
            with torch.no_grad():
                images = pl_module.log_images(batch, split=split, **self.log_images_kwargs)

            for k in images:
                if isinstance(images[k], torch.Tensor):
                    images[k] = images[k].detach().cpu()

            local_images = self.log_local(pl_module.logger.save_dir, split, images,
                                          pl_module.global_step, pl_module.current_epoch, batch_idx)
            logger_log_images = self.logger_log_images.get(logger, lambda *args, **kwargs: None)
            logger_log_images(pl_module, local_images, batch_idx, split)

            if is_train:
                pl_module.train()
                
    def log_gradients(self, trainer, pl_module, batch_idx, split):
        # log cam
        raise NotImplementedError("CAM not yet implemented")
    
    def choose_on_split(self, split, tr, val, te):
        if split == 'train': return tr
        elif split == 'val': return val
        elif split == 'validation': return val
        elif split == 'test': return te
        else: raise RuntimeError("split should be one of train / val / test")

    def check_frequency(self, check_idx, split="train"):
        log_steps = self.choose_on_split(split, self.log_steps_tr, self.log_steps_val, self.log_steps_te)
        batch_freq = self.choose_on_split(split, self.batch_freq_tr, self.batch_freq_val, self.batch_freq_te)
        if ((check_idx % batch_freq) == 0 or (check_idx in log_steps)):
            # try:
            #     log_steps.pop(0)
            # except IndexError as e:
            #     print(e)
            #     pass
            return True
        return False

    def on_train_batch_end(self, trainer, pl_module, outputs, batch, batch_idx):
<<<<<<< HEAD
        if not self.is_training and (pl_module.global_step > 0 or self.log_first_step):
=======
        if not self.disabled and (pl_module.global_step > 0 or self.log_first_step):
>>>>>>> d1e2f3c9
            self.log_img(pl_module, batch, batch_idx, split="train")

    def on_validation_batch_end(self, trainer, pl_module, outputs, batch, batch_idx, dataloader_idx):
        if not self.is_training and pl_module.global_step > 0:
            self.log_img(pl_module, batch, batch_idx, split="val")

    def on_test_batch_end(self, trainer, pl_module, outputs, batch, batch_idx, dataloader_idx):
        if not self.disabled:
            self.log_img(pl_module, batch, batch_idx, split="test")
            
    def on_predict_batch_end(self, trainer, pl_module, outputs, batch, batch_idx, dataloader_idx):
        if not self.disabled:
            self.log_img(pl_module, batch, batch_idx, split="test")


class CUDACallback(Callback):
    # see https://github.com/SeanNaren/minGPT/blob/master/mingpt/callback.py
    def on_train_epoch_start(self, trainer, pl_module):
        # Reset the memory use counter
        torch.cuda.reset_peak_memory_stats(trainer.root_gpu)
        torch.cuda.synchronize(trainer.root_gpu)
        self.start_time = time.time()

    def on_train_epoch_end(self, trainer, pl_module):
        torch.cuda.synchronize(trainer.root_gpu)
        max_memory = torch.cuda.max_memory_allocated(trainer.root_gpu) / 2 ** 20
        epoch_time = time.time() - self.start_time

        try:
            max_memory = trainer.training_type_plugin.reduce(max_memory)
            epoch_time = trainer.training_type_plugin.reduce(epoch_time)

            rank_zero_info(f"Average Epoch time: {epoch_time:.2f} seconds")
            rank_zero_info(f"Average Peak memory {max_memory:.2f}MiB")
        except AttributeError:
            pass


if __name__ == "__main__":
    sys.path.append(os.getcwd())

    parser = get_parser()
    parser = Trainer.add_argparse_args(parser)

    opt, unknown = parser.parse_known_args()
    if opt.name and opt.resume:
        raise ValueError(
            "-n/--name and -r/--resume cannot be specified both."
            "If you want to resume training in a new log folder, "
            "use -n/--name in combination with --resume_from_checkpoint"
        )
    if opt.resume:
        if not os.path.exists(opt.resume):
            raise ValueError("Cannot find {}".format(opt.resume))
        if os.path.isfile(opt.resume):
            paths = opt.resume.split("/")
            # idx = len(paths)-paths[::-1].index("logs")+1
            # logdir = "/".join(paths[:idx])
            logdir = "/".join(paths[:-2])
            ckpt = opt.resume
        else:
            assert os.path.isdir(opt.resume), opt.resume
            logdir = opt.resume.rstrip("/")
            ckpt = os.path.join(logdir, "checkpoints", "last.ckpt")

        opt.resume_from_checkpoint = ckpt
        base_configs = sorted(glob.glob(os.path.join(logdir, "configs/*.yaml")))
        opt.base = base_configs + opt.base
        _tmp = logdir.split("/")
        nowname = _tmp[-1]
    else:
        if opt.name:
            name = opt.name
        elif opt.base:
            cfg_fname = os.path.split(opt.base[0])[-1]
            cfg_name = os.path.splitext(cfg_fname)[0]
            name = cfg_name
        else:
            name = ""
        nowname = name + opt.postfix
        logdir = os.path.join(opt.logdir, nowname)

    ckptdir = os.path.join(logdir, "checkpoints")
    cfgdir = os.path.join(logdir, "configs")
    seed_everything(opt.seed)

    try:
        # init and save configs
        configs = [OmegaConf.load(cfg) for cfg in opt.base]
        cli = OmegaConf.from_dotlist(unknown)
        config = OmegaConf.merge(*configs, cli)
        lightning_config = config.pop("lightning", OmegaConf.create())
        # merge trainer cli with config
        trainer_config = lightning_config.get("trainer", OmegaConf.create())
        # default to ddp
        trainer_config["strategy"] = "ddp"
        trainer_config["accelerator"] = "gpu"
        for k in nondefault_trainer_args(opt):
            trainer_config[k] = getattr(opt, k)
        if not "gpus" in trainer_config:
            del trainer_config["strategy"], trainer_config["accelerator"]
            cpu = True
        else:
            gpuinfo = trainer_config["gpus"]
            print(f"Running on GPUs {gpuinfo}")
            trainer_config["devices"] = len(re.sub(r"[^0-9]+", "", gpuinfo))
            cpu = False
        trainer_opt = argparse.Namespace(**trainer_config)
        lightning_config.trainer = trainer_config

        # model
        model = instantiate_from_config(config.model)

        # trainer and callbacks
        trainer_kwargs = dict()

        # default logger configs
        default_logger_cfgs = {
            "wandb": {
                "target": "pytorch_lightning.loggers.WandbLogger",
                "params": {
                    'project': "ldm",
                    "name": nowname.replace("/", "_"),
                    "save_dir": logdir,
                    "offline": opt.debug,
                    "id": datetime.datetime.now().strftime("%Y%m%d-%H%M%S"),
                }
            },
<<<<<<< HEAD
            "tensorboard": {
                "target": "pytorch_lightning.loggers.TensorBoardLogger",
                "params": {
                    "save_dir": logdir,
                    "name": nowname,
                    "version": "tensorboard",
                }
            }
=======
>>>>>>> d1e2f3c9
        }
        default_logger_cfg = default_logger_cfgs["wandb"] if not opt.debug else default_logger_cfgs["tensorboard"]
        if "logger" in lightning_config:
            logger_cfg = lightning_config.logger
        else:
            logger_cfg = OmegaConf.create()
        logger_cfg = OmegaConf.merge(default_logger_cfg, logger_cfg)
        trainer_kwargs["logger"] = instantiate_from_config(logger_cfg)

        # modelcheckpoint - use TrainResult/EvalResult(checkpoint_on=metric) to
        # specify which metric is used to determine best models
        default_modelckpt_cfg = {
            "target": "pytorch_lightning.callbacks.ModelCheckpoint",
            "params": {
                "dirpath": ckptdir,
                "filename": "{epoch:06}",
                "verbose": True,
                "save_last": True,
            }
        }
        if hasattr(model, "monitor"):
            print(f"Monitoring {model.monitor} as checkpoint metric.")
            default_modelckpt_cfg["params"]["monitor"] = model.monitor
            default_modelckpt_cfg["params"]["save_top_k"] = 3

        if "modelcheckpoint" in lightning_config:
            modelckpt_cfg = lightning_config.modelcheckpoint
        else:
            modelckpt_cfg =  OmegaConf.create()
        modelckpt_cfg = OmegaConf.merge(default_modelckpt_cfg, modelckpt_cfg)
        print(f"Merged modelckpt-cfg: \n{modelckpt_cfg}")
        if version.parse(pl.__version__) < version.parse('1.4.0'):
            trainer_kwargs["checkpoint_callback"] = instantiate_from_config(modelckpt_cfg)

        # add callback which sets up log directory
        default_callbacks_cfg = {
            "setup_callback": {
                "target": "main.SetupCallback",
                "params": {
                    "resume": opt.resume,
                    "now": datetime.datetime.now().strftime("%Y%m%d"),
                    "logdir": logdir,
                    "ckptdir": ckptdir,
                    "cfgdir": cfgdir,
                    "config": config,
                    "lightning_config": lightning_config,
                }
            },
            "learning_rate_logger": {
                "target": "main.LearningRateMonitor",
                "params": {
                    "logging_interval": "step",
                    # "log_momentum": True
                }
            },
            "cuda_callback": {
                "target": "main.CUDACallback"
            },
        }
        if version.parse(pl.__version__) >= version.parse('1.4.0'):
            default_callbacks_cfg.update({'checkpoint_callback': modelckpt_cfg})

        if "callbacks" in lightning_config:
            callbacks_cfg = lightning_config.callbacks
        else:
            callbacks_cfg = OmegaConf.create()

        if 'metrics_over_trainsteps_checkpoint' in callbacks_cfg:
            print(
                'Caution: Saving checkpoints every n train steps without deleting. This might require some free space.')
            default_metrics_over_trainsteps_ckpt_dict = {
                'metrics_over_trainsteps_checkpoint':
                    {"target": 'pytorch_lightning.callbacks.ModelCheckpoint',
                     'params': {
                         "dirpath": os.path.join(ckptdir, 'trainstep_checkpoints'),
                         "filename": "{epoch:06}-{step:09}",
                         "verbose": True,
                         'save_top_k': -1,
                         'every_n_train_steps': 10000,
                         'save_weights_only': True
                     }
                     }
            }
            default_callbacks_cfg.update(default_metrics_over_trainsteps_ckpt_dict)

        callbacks_cfg = OmegaConf.merge(default_callbacks_cfg, callbacks_cfg)
        if 'ignore_keys_callback' in callbacks_cfg and hasattr(trainer_opt, 'resume_from_checkpoint'):
            callbacks_cfg.ignore_keys_callback.params['ckpt_path'] = trainer_opt.resume_from_checkpoint
        elif 'ignore_keys_callback' in callbacks_cfg:
            del callbacks_cfg['ignore_keys_callback']

        trainer_kwargs["callbacks"] = [instantiate_from_config(callbacks_cfg[k]) for k in callbacks_cfg]

        trainer = Trainer.from_argparse_args(trainer_opt, **trainer_kwargs)
        trainer.logdir = logdir  ###

        # data
        data = instantiate_from_config(config.data)
        # NOTE according to https://pytorch-lightning.readthedocs.io/en/latest/datamodules.html
        # calling these ourselves should not be necessary but it is.
        # lightning still takes care of proper multiprocessing though
        data.prepare_data()
        data.setup()
        print("#### Data #####")
        # for k in data.datasets:
        #     print(f"{k}, {data.datasets[k].__class__.__name__}, {len(data.datasets[k])}")

        # configure learning rate
        bs, base_lr = config.data.params.batch_size, config.model.base_learning_rate
        if not cpu:
            ngpu = len(lightning_config.trainer.gpus.strip(",").split(','))
        else:
            ngpu = 1
        if 'accumulate_grad_batches' in lightning_config.trainer:
            accumulate_grad_batches = lightning_config.trainer.accumulate_grad_batches
        else:
            accumulate_grad_batches = 1
        print(f"accumulate_grad_batches = {accumulate_grad_batches}")
        lightning_config.trainer.accumulate_grad_batches = accumulate_grad_batches
        if opt.scale_lr:
            model.learning_rate = accumulate_grad_batches * ngpu * bs * base_lr
            print(
                "Setting learning rate to {:.2e} = {} (accumulate_grad_batches) * {} (num_gpus) * {} (batchsize) * {:.2e} (base_lr)".format(
                    model.learning_rate, accumulate_grad_batches, ngpu, bs, base_lr))
        else:
            model.learning_rate = base_lr
            print("++++ NOT USING LR SCALING ++++")
            print(f"Setting learning rate to {model.learning_rate:.2e}")


        # allow checkpointing via USR1
        def melk(*args, **kwargs):
            # run all checkpoint hooks
            if trainer.global_rank == 0:
                print("Summoning checkpoint.")
                ckpt_path = os.path.join(ckptdir, "last.ckpt")
                trainer.save_checkpoint(ckpt_path)


        def divein(*args, **kwargs):
            if trainer.global_rank == 0:
                import pdb;
                pdb.set_trace()


        import signal

        signal.signal(signal.SIGUSR1, melk)
        signal.signal(signal.SIGUSR2, divein)
        
        # create necessary folders
        os.makedirs(ckptdir, exist_ok=True)
        os.makedirs(cfgdir, exist_ok=True)
        os.makedirs(os.path.join(logdir, "wandb"), exist_ok=True)

        # run
        if opt.train:
            try:
                trainer.fit(model, data)
            except Exception:
                melk()
                raise
        else:
            trainer.test(model, data)
        # if not opt.no_test and not trainer.interrupted:
        #     trainer.test(model, data)
    except Exception:
        # if opt.debug and trainer.global_rank == 0:
        #     try:
        #         import pudb as debugger
        #     except ImportError:
        #         import pdb as debugger
        #     debugger.post_mortem()
        raise
    finally:
        # move newly created debug project to debug_runs
        # if opt.debug and not opt.resume and trainer.global_rank == 0:
        #     dst, name = os.path.split(logdir)
        #     dst = os.path.join(dst, "debug_runs", name)
        #     os.makedirs(os.path.split(dst)[0], exist_ok=True)
        #     os.rename(logdir, dst)
        if trainer.global_rank == 0:
            print(trainer.profiler.summary())<|MERGE_RESOLUTION|>--- conflicted
+++ resolved
@@ -4,10 +4,6 @@
 import torch
 import wandb
 import shutil
-<<<<<<< HEAD
-=======
-import torchvision
->>>>>>> d1e2f3c9
 import pytorch_lightning as pl
 
 from packaging import version
@@ -20,13 +16,8 @@
 from pytorch_lightning import seed_everything
 from pytorch_lightning.trainer import Trainer
 from pytorch_lightning.callbacks import ModelCheckpoint, Callback, LearningRateMonitor
-<<<<<<< HEAD
 from pytorch_lightning.loggers import WandbLogger, TensorBoardLogger
 from pytorch_lightning.utilities.distributed import rank_zero_only
-=======
-from pytorch_lightning.loggers import WandbLogger
-from pytorch_lightning.utilities.rank_zero import rank_zero_only
->>>>>>> d1e2f3c9
 from pytorch_lightning.utilities import rank_zero_info
 
 from ldm.util import instantiate_from_config, get_obj_from_str
@@ -129,11 +120,7 @@
         "-l",
         "--logdir",
         type=str,
-<<<<<<< HEAD
         default="/ailab/user/dailinrui/data/ldm",
-=======
-        default="/mnt/lustrenew/hukeyi/lwh/dlr/runs/ldm",
->>>>>>> d1e2f3c9
         help="directory for logging dat shit",
     )
     parser.add_argument(
@@ -321,15 +308,11 @@
                 os.makedirs(os.path.split(dst)[0], exist_ok=True)
                 try:
                     shutil.copytree(self.logdir, dst)
-<<<<<<< HEAD
                     shutil.rmtree(self.logdir, ignore_errors=1)
                     ckptdir = os.path.join(self.logdir, "checkpoints")
                     cfgdir = os.path.join(self.logdir, "configs")
                     os.makedirs(ckptdir, exist_ok=True)
                     os.makedirs(cfgdir, exist_ok=True)
-=======
-                    shutil.rmtree(self.logdir)
->>>>>>> d1e2f3c9
                 except FileNotFoundError:
                     pass
                 except FileExistsError:
@@ -361,7 +344,6 @@
         assert (is_training and exists(train_batch_frequency)) or (not is_training and exists(test_batch_frequency))
         self.max_images = max_images
         self.logger_log_images = {
-<<<<<<< HEAD
             WandbLogger: self._wandb,
             TensorBoardLogger: self._board
         } if not log_local_only else {}
@@ -370,15 +352,6 @@
         self.log_steps_tr = [10 ** n for n in range(int(np.log10(self.batch_freq_tr)) + 1)]
         self.log_steps_val = [10 ** n for n in range(int(np.log10(self.batch_freq_val)) + 1)]
         self.log_steps_te = [10 ** n for n in range(int(np.log10(self.batch_freq_te)) + 1)]
-=======
-            WandbLogger: self._wandb
-        }
-        self.log_steps = [2 ** n for n in range(int(np.log2(self.batch_freq)) + 1)]
-        if not increase_log_steps:
-            self.log_steps = [self.batch_freq]
-        self.clamp = clamp
-        self.disabled = disabled
->>>>>>> d1e2f3c9
         self.log_on_batch_idx = log_on_batch_idx
         self.log_images_kwargs = log_images_kwargs if log_images_kwargs else {}
         self.log_separate = log_separate
@@ -388,7 +361,6 @@
             if target == "mask_rescale":
                 return lambda x: visualize(x.long(), **(params | {"is_mask": True}))
             if target == "image_rescale":
-<<<<<<< HEAD
                 return lambda x: visualize((x - x.min()) / (x.max() - x.min()), **params)
             if target == "image_and_mask":
                 return lambda x: combine_mask_and_im_v2(x, **params)
@@ -396,9 +368,6 @@
         self.keep_queue_tr = Queue(self.max_images)
         self.keep_queue_val = Queue(self.max_images)
         self.keep_queue_te = Queue(self.max_images)
-=======
-                return lambda x: (x - x.min()) / (x.max() - x.min())
->>>>>>> d1e2f3c9
         
         self.logger = {}
         for name, val in logger.items():
@@ -432,29 +401,8 @@
     @rank_zero_only
     def log_local(self, save_dir, split, images, global_step, current_epoch, batch_idx):
         root = os.path.join(save_dir, "images", split)
-<<<<<<< HEAD
         self._maybe_mkdir(root)
         filename = "gs-{:06}_e-{:06}_b-{:06}.png".format(
-=======
-        local_images = {}
-        for k in images:
-            _im = images[k].contiguous()
-            if len(_im.shape) == 5: 
-                step = max(_im.shape[2] // 10, 1)  # at most save 10 slices
-                _im = rearrange(_im[:, 0:1, ::step], "b c d w h -> (b d) c w h")
-            grid = torchvision.utils.make_grid(rearrange(_im, "b c h w -> (b c) 1 h w"))
-            ### force rescale conditioning:
-            # if k == "conditioning":
-            #     if _im.shape[1] == 2:
-            #         grid = torchvision.utils.make_grid(combine_mask_and_im(_im))
-            # if self.rescale:
-            #     grid = self.rescale_fn(grid)  # -1,1 -> 0,1; c,h,w
-            grid = self.logger.get(k, lambda x: x)(grid)
-            grid = rearrange(grid, "c h w -> h w c")
-            grid = (grid.numpy() * 255).astype(np.uint8)
-            filename = "{}_gs-{:06}_e-{:06}_b-{:06}.png".format(
-                k,
->>>>>>> d1e2f3c9
                 global_step,
                 current_epoch,
                 batch_idx)
@@ -517,11 +465,7 @@
         return False
 
     def on_train_batch_end(self, trainer, pl_module, outputs, batch, batch_idx):
-<<<<<<< HEAD
         if not self.is_training and (pl_module.global_step > 0 or self.log_first_step):
-=======
-        if not self.disabled and (pl_module.global_step > 0 or self.log_first_step):
->>>>>>> d1e2f3c9
             self.log_img(pl_module, batch, batch_idx, split="train")
 
     def on_validation_batch_end(self, trainer, pl_module, outputs, batch, batch_idx, dataloader_idx):
@@ -545,6 +489,7 @@
         torch.cuda.synchronize(trainer.root_gpu)
         self.start_time = time.time()
 
+    def on_train_epoch_end(self, trainer, pl_module):
     def on_train_epoch_end(self, trainer, pl_module):
         torch.cuda.synchronize(trainer.root_gpu)
         max_memory = torch.cuda.max_memory_allocated(trainer.root_gpu) / 2 ** 20
@@ -650,7 +595,6 @@
                     "id": datetime.datetime.now().strftime("%Y%m%d-%H%M%S"),
                 }
             },
-<<<<<<< HEAD
             "tensorboard": {
                 "target": "pytorch_lightning.loggers.TensorBoardLogger",
                 "params": {
@@ -659,8 +603,6 @@
                     "version": "tensorboard",
                 }
             }
-=======
->>>>>>> d1e2f3c9
         }
         default_logger_cfg = default_logger_cfgs["wandb"] if not opt.debug else default_logger_cfgs["tensorboard"]
         if "logger" in lightning_config:
